--- conflicted
+++ resolved
@@ -9,14 +9,11 @@
 import akka.event.{ DeathWatch, Logging }
 import akka.event.EventStream
 import akka.config.ConfigurationException
-<<<<<<< HEAD
 import java.util.concurrent.{ TimeoutException }
 import com.typesafe.config.Config
 import akka.util.ReflectiveAccess
 import akka.serialization.Serialization
 import akka.serialization.SerializationExtension
-=======
->>>>>>> 5f4d566a
 
 /**
  * Remote ActorRefProvider. Starts up actor on remote node and creates a RemoteActorRef representing it.
@@ -196,13 +193,8 @@
  * This reference is network-aware (remembers its origin) and immutable.
  */
 private[akka] class RemoteActorRef private[akka] (
-<<<<<<< HEAD
-  provider: RemoteActorRefProvider,
+  val provider: RemoteActorRefProvider,
   remote: RemoteTransport,
-=======
-  val provider: RemoteActorRefProvider,
-  remote: RemoteSupport[ParsedTransportAddress],
->>>>>>> 5f4d566a
   val path: ActorPath,
   val getParent: InternalActorRef,
   loader: Option[ClassLoader])
